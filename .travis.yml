language: d

# See: https://docs.travis-ci.com/user/trusty-ci-environment/#Routing-to-Trusty
sudo: required
dist: trusty

# start most recent dmd and ldc first, then older versions. (don't bother with pre-release')
# For available compilers see: https://semitwist.com/travis-d-compilers
d:
  - dmd
<<<<<<< HEAD
=======
  - ldc
>>>>>>> f3c40309
  - ldc-1.1.0
  - ldc-1.0.0
  - dmd-2.072.2
  - dmd-2.071.2
  - dmd-2.070.2
  - gdc-6.3.0+2.068.2

# make sure our Mac build uses latest OS X. See: https://docs.travis-ci.com/user/osx-ci-environment/#OS-X-Version
osx_image: xcode8

before_install:
 - "if [ ${TRAVIS_OS_NAME} = 'osx' ]; then brew update && brew install libevent sqlite && brew link --force sqlite; fi"

os:
 - linux
 - osx

script:
  - dub build --config=full --compiler=${DC}
  - dub run --config=test --compiler=${DC}
  - cd example && dub build --compiler=${DC} && ./ddbctest --connection=sqlite:ddbc-test.sqlite

addons:
  apt:
    sources:
      - ubuntu-toolchain-r-test
    packages:
      - libevent-dev
      - libsqlite3-dev
      - gcc-6

# GDC versions need to be setup with correct version of gcc
matrix:
  allow_failures:
    - d: gdc-6.3.0+2.068.2<|MERGE_RESOLUTION|>--- conflicted
+++ resolved
@@ -8,10 +8,7 @@
 # For available compilers see: https://semitwist.com/travis-d-compilers
 d:
   - dmd
-<<<<<<< HEAD
-=======
   - ldc
->>>>>>> f3c40309
   - ldc-1.1.0
   - ldc-1.0.0
   - dmd-2.072.2
